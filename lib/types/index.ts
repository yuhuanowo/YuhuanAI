export type SearchResults = {
  images: SearchResultImage[]
  results: SearchResultItem[]
  query: string
  number_of_results?: number
}

// If enabled the include_images_description is true, the images will be an array of { url: string, description: string }
// Otherwise, the images will be an array of strings
export type SearchResultImage =
  | string
  | {
      url: string
      description: string
    }

<<<<<<< HEAD

=======
>>>>>>> a16190a8
export type ExaSearchResults = {
  results: ExaSearchResultItem[]
}

export type SerperSearchResults = {
  searchParameters: {
    q: string
    type: string
    engine: string
  }
  videos: SerperSearchResultItem[]
}

export type SearchResultItem = {
  title: string
  url: string
  content: string
}

export type ExaSearchResultItem = {
  score: number
  title: string
  id: string
  url: string
  publishedDate: Date
  author: string
}

export type SerperSearchResultItem = {
  title: string
  link: string
  snippet: string
  imageUrl: string
  duration: string
  source: string
  channel: string
  date: string
  position: number
}

export interface Chat extends Record<string, any> {
  id: string
  title: string
  createdAt: Date
  userId: string
  path: string
  messages: AIMessage[]
  sharePath?: string
}

export type AIMessage = {
  role: 'user' | 'assistant' | 'system' | 'function' | 'data' | 'tool'
  content: string
  id: string
  name?: string
  type?:
    | 'answer'
    | 'related'
    | 'skip'
    | 'inquiry'
    | 'input'
    | 'input_related'
    | 'tool'
    | 'followup'
    | 'end'
}

export interface SearchXNGResult {
  title: string;
  url: string;
  content: string;
  img_src?: string;
}

export interface SearchXNGResponse {
  query: string;
  number_of_results: number;
  results: SearchXNGResult[];
}<|MERGE_RESOLUTION|>--- conflicted
+++ resolved
@@ -1,8 +1,8 @@
 export type SearchResults = {
   images: SearchResultImage[]
   results: SearchResultItem[]
+  number_of_results?: number
   query: string
-  number_of_results?: number
 }
 
 // If enabled the include_images_description is true, the images will be an array of { url: string, description: string }
@@ -12,12 +12,10 @@
   | {
       url: string
       description: string
-    }
+      number_of_results?: number
+}
 
-<<<<<<< HEAD
 
-=======
->>>>>>> a16190a8
 export type ExaSearchResults = {
   results: ExaSearchResultItem[]
 }
